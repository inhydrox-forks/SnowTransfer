--- conflicted
+++ resolved
@@ -1,10 +1,6 @@
 {
   "name": "snowtransfer",
-<<<<<<< HEAD
-  "version": "0.2.5",
-=======
   "version": "0.3.0",
->>>>>>> cad902d1
   "description": "Minimalistic Rest client for the Discord Api",
   "main": "./dist/index.js",
   "types": "./dist/index.d.ts",
